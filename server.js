const express = require('express');
const mongoose = require('mongoose');
const cors = require('cors');
const dotenv = require('dotenv');
const path = require('path');
const morgan = require('morgan');
const helmet = require('helmet');
const rateLimit = require('express-rate-limit');
const mongoSanitize = require('express-mongo-sanitize');
const xss = require('xss-clean');
const hpp = require('hpp');
const fs = require('fs');
const multer = require('multer');
const User = require('./models/User');

// Load environment variables
dotenv.config();

// Create Express app
const app = express();

// Security middleware
app.use(helmet());
app.use(mongoSanitize());
app.use(xss());
app.use(hpp());
app.use(express.json());

// Allowed origins
const allowedOrigins = [
  'https://consultationapp.netlify.app',
  'http://localhost:3000'
];

// Global CORS middleware
app.use((req, res, next) => {
  const origin = req.headers.origin;
  if (allowedOrigins.includes(origin)) {
    res.setHeader('Access-Control-Allow-Origin', origin);
  }
  res.setHeader('Access-Control-Allow-Methods', 'GET, POST, PUT, DELETE, OPTIONS');
  res.setHeader('Access-Control-Allow-Headers', 'Content-Type, Authorization, X-Requested-With');
  res.setHeader('Access-Control-Allow-Credentials', 'true');
  res.setHeader('Cross-Origin-Resource-Policy', 'cross-origin');
  res.setHeader('Cross-Origin-Embedder-Policy', 'credentialless');
  next();
});

// Rate limiting middleware
const limiter = rateLimit({
  windowMs: 15 * 60 * 1000,
  max: 1000,
  message: 'Too many requests from this IP, please try again later',
  standardHeaders: true,
  legacyHeaders: false
});

// Apply rate limiting (skip OPTIONS)
app.use((req, res, next) => {
  if (req.method === 'OPTIONS') {
    return next();
  }
  limiter(req, res, next);
});

// Function to get the latest storage path
const getStoragePath = () => {
  try {
    const config = JSON.parse(fs.readFileSync(path.join(__dirname, 'storagePath.json'), 'utf-8'));
    return config.path;
  } catch (err) {
    console.error("Error reading storage path file:", err);
    return null;
  }
};

// Update storage path
app.post('/update-storage-path', (req, res) => {
  const { newStoragePath } = req.body;
  if (!newStoragePath) {
    return res.status(400).json({ error: 'Storage path is required' });
  }

  const absolutePath = path.resolve(newStoragePath);
  try {
    fs.writeFileSync(path.join(__dirname, 'storagePath.json'), JSON.stringify({ path: absolutePath }, null, 2));
    if (!fs.existsSync(absolutePath)) {
      fs.mkdirSync(absolutePath, { recursive: true });
    }
    res.json({ success: true, message: 'Storage path updated successfully', path: absolutePath });
  } catch (error) {
    res.status(500).json({ error: 'Error saving storage path', details: error.message });
  }
});

// Get current storage path
app.get('/get-storage-path', (req, res) => {
  const storagePath = getStoragePath();
  if (!storagePath) {
    return res.status(400).json({ error: 'Storage path not found' });
  }
  res.json({ path: storagePath });
});

// Multer config
const storage = multer.diskStorage({
  destination: (req, file, cb) => {
    const storagePath = getStoragePath();
    if (!storagePath) return cb(new Error('Storage path not set'), false);
    if (!fs.existsSync(storagePath)) {
      fs.mkdirSync(storagePath, { recursive: true });
    }
    cb(null, storagePath);
  },
  filename: (req, file, cb) => {
    cb(null, file.originalname);
  }
});

const upload = multer({ storage });

// Save video endpoint
<<<<<<< HEAD
app.post('/api/save-video', upload.single('videoFile'), (req, res) => {
=======
app.post('/save-video', upload.single('videoFile'), (req, res) => {
>>>>>>> f95fc7a1
  if (!req.file) {
    return res.status(400).json({ error: 'No video file uploaded' });
  }

  const videoPath = path.join(getStoragePath(), req.file.originalname);
  res.json({ success: true, message: 'Video saved successfully', videoPath });
});

// Logger
app.use(morgan('dev'));

// Serve video files from dynamic storage path
<<<<<<< HEAD
app.use('/api/videos', (req, res, next) => {
=======
app.use('/videos', (req, res, next) => {
>>>>>>> f95fc7a1
  const storagePath = getStoragePath();
  if (!storagePath) {
    return res.status(500).json({ error: 'Storage path not configured' });
  }
  express.static(storagePath)(req, res, next);
});

// Routes
app.use('/api/auth', require('./routes/auth'));
app.use('/api/consultations', require('./routes/consultations'));

// Error handler
app.use((err, req, res, next) => {
  console.error(err.stack);
  res.status(500).json({
    success: false,
    message: 'Something went wrong!',
    error: process.env.NODE_ENV === 'development' ? err.message : undefined
  });
});

// MongoDB connect & server start
const MONGODB_URI = process.env.MONGODB_URI;
if (!MONGODB_URI) {
  console.error('MONGODB_URI environment variable is not defined');
  process.exit(1);
}

async function startServer() {
  try {
    // Add connection options with timeouts
    await mongoose.connect(MONGODB_URI, {
      useNewUrlParser: true,
      useUnifiedTopology: true,
      serverSelectionTimeoutMS: 5000, // 5 seconds timeout
      socketTimeoutMS: 45000, // 45 seconds timeout
      connectTimeoutMS: 10000 // 10 seconds timeout
    });
    console.log('Connected to MongoDB');

    // Add error handling for admin creation
    try {
      await User.createDefaultAdmin();
      console.log('Admin user creation completed');
    } catch (adminError) {
      console.error('Admin user creation error:', adminError);
    }

    const PORT = process.env.PORT || 5000;
    app.listen(PORT, () => {
      console.log(`Server running on port ${PORT}`);
    });
  } catch (err) {
    console.error('Error during server startup:', err);
    process.exit(1);
  }
}

startServer();

// Handle unhandled rejections
process.on('unhandledRejection', (err) => {
  console.error('Unhandled Promise Rejection:', err);
  process.exit(1);
});<|MERGE_RESOLUTION|>--- conflicted
+++ resolved
@@ -119,12 +119,8 @@
 
 const upload = multer({ storage });
 
-// Save video endpoint
-<<<<<<< HEAD
-app.post('/api/save-video', upload.single('videoFile'), (req, res) => {
-=======
+// POST request to save the video (using the dynamic storage path)
 app.post('/save-video', upload.single('videoFile'), (req, res) => {
->>>>>>> f95fc7a1
   if (!req.file) {
     return res.status(400).json({ error: 'No video file uploaded' });
   }
@@ -136,12 +132,8 @@
 // Logger
 app.use(morgan('dev'));
 
-// Serve video files from dynamic storage path
-<<<<<<< HEAD
-app.use('/api/videos', (req, res, next) => {
-=======
+// Serve videos from the dynamic storage path
 app.use('/videos', (req, res, next) => {
->>>>>>> f95fc7a1
   const storagePath = getStoragePath();
   if (!storagePath) {
     return res.status(500).json({ error: 'Storage path not configured' });
